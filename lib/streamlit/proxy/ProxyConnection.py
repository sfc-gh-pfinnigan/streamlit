--- conflicted
+++ resolved
@@ -16,10 +16,6 @@
 from streamlit.ReportQueue import ReportQueue
 
 from streamlit.logger import get_logger
-<<<<<<< HEAD
-from streamlit import util
-=======
->>>>>>> 99d03595
 LOGGER = get_logger()
 
 
@@ -231,15 +227,9 @@
         LOGGER.debug(f'Serializing final report')
         # Get the deltas. Need to clone() becuase get_deltas() clears the queue.
         deltas = self._master_queue.clone().get_deltas()
-<<<<<<< HEAD
-        manifest = dict(
-            name=self.name,
-            nDeltas=len(deltas)
-=======
         manifest = self._build_manifest(
             status=_Status.DONE,
             n_deltas=len(deltas)
->>>>>>> 99d03595
         )
         manifest_json = json.dumps(manifest).encode('utf-8')
         return (
